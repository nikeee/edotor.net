import { useId } from "react";
<<<<<<< HEAD

import type { SupportedEngine, SupportedFormat } from "../rendering";
import { samples } from "../samples/index.js";
import { displayFormats, supportedEngines } from "../viz.js";
=======

import type { SupportedEngine, SupportedFormat } from "../rendering";
import { samples } from "../samples/index.js";
import { displayFormats, supportedEngines } from "../viz.js";

>>>>>>> c96fde86
import ItemMenu from "./ItemMenu.js";
import ItemSelection from "./ItemSelection.js";
import SiteLogo from "./SiteLogo.js";
import TooltipButton from "./TooltipButton.js";
import Version from "./Version.js";

export type NavigationProps = {
	loadSample: (sampleName: string) => void;
	exportAs: (format: SupportedFormat) => void;

	currentEngine: SupportedEngine;
	changeEngine: (engine: SupportedEngine) => void;

	share: () => boolean;
};

export default function Navigation({
	loadSample,
	exportAs,
	currentEngine,
	changeEngine,
	share,
}: NavigationProps) {
	const navbarId = useId();
	return (
		<nav className="navbar navbar-expand-md navbar-dark bg-dark mb-0">
			<div className="container-fluid">
				<a className="navbar-brand" href="//edotor.net">
					<SiteLogo />
				</a>

				<button
					className="navbar-toggler"
					type="button"
					data-bs-toggle="collapse"
					data-bs-target={`#${navbarId}`}
				>
					<span className="navbar-toggler-icon" />
				</button>

				<div className="collapse navbar-collapse" id={navbarId}>
					<ul className="navbar-nav me-auto">
						<ItemMenu
							onClickItem={loadSample}
							items={samples}
							label="Load Sample"
						/>

						<ItemMenu
							onClickItem={exportAs}
							items={displayFormats}
							label="Download"
						/>

						<ItemSelection
							onChangeItem={changeEngine}
							defaultItem={currentEngine}
							possibleItems={supportedEngines}
							label="Engine:"
							selectionClassName="engine"
						/>
					</ul>
				</div>

				<div className="nav-item navbar-nav">
					<a
						className="nav-link external-link"
						target="_blank"
						rel="noopener noreferrer"
						href="//www.graphviz.org/documentation/"
					>
						Graphviz Documentation
					</a>
				</div>

				<div className="nav-item navbar-nav">
					<a
						className="nav-link external-link"
						target="_blank"
						rel="noopener noreferrer"
						href="//github.com/nikeee/edotor.net"
					>
						Issues
					</a>
					{import.meta.env.DEV && <Version />}
				</div>

				<div className="btn-group btn-group-sm">
					<TooltipButton
						onClick={share}
						title="Link copied to clipboard!"
						className="btn-secondary"
					>
						Copy Share Link
					</TooltipButton>
				</div>
			</div>
		</nav>
	);
}<|MERGE_RESOLUTION|>--- conflicted
+++ resolved
@@ -1,16 +1,9 @@
 import { useId } from "react";
-<<<<<<< HEAD
-
-import type { SupportedEngine, SupportedFormat } from "../rendering";
-import { samples } from "../samples/index.js";
-import { displayFormats, supportedEngines } from "../viz.js";
-=======
 
 import type { SupportedEngine, SupportedFormat } from "../rendering";
 import { samples } from "../samples/index.js";
 import { displayFormats, supportedEngines } from "../viz.js";
 
->>>>>>> c96fde86
 import ItemMenu from "./ItemMenu.js";
 import ItemSelection from "./ItemSelection.js";
 import SiteLogo from "./SiteLogo.js";
