{
  "name": "edotor.net",
  "author": "Niklas Mollenhauer",
  "license": "MIT",
  "version": "2.2.9",
  "description": "Online Graphviz fiddle with language support",
  "private": true,
  "type": "module",
  "scripts": {
    "test": "tsc",
    "build": "vite build",
    "ci": "biome ci ./src",
    "lint": "biome lint ./src && eslint",
    "format": "biome check --write ./src",
    "start": "vite"
  },
  "dependencies": {
    "@monaco-editor/react": "^4.7.0",
    "bootstrap": "^5.3.8",
    "dot-language-support": "^4.0.2",
    "js-base64": "^3.7.8",
<<<<<<< HEAD
    "monaco-editor": "0.55.1",
=======
    "monaco-editor": "0.33.0",
>>>>>>> 653e360d
    "pako": "^2.1.0",
    "react": "19.2.1",
    "react-dom": "19.2.1",
    "react-error-boundary": "^6.0.0",
    "react-spinners": "0.17.0",
    "react-split-pane": "0.1.92",
    "svg-pan-zoom": "3.6.2",
    "viz.js": "2.1.2",
    "vscode-languageserver-textdocument": "^1.0.12"
  },
  "devDependencies": {
    "@biomejs/biome": "^2.3.8",
    "@types/bootstrap": "^5.2.10",
    "@types/pako": "^2.0.4",
    "@types/react": "19.2.7",
    "@types/react-dom": "19.2.3",
    "@typescript-eslint/parser": "^8.48.1",
    "@vitejs/plugin-react": "^5.1.1",
    "babel-plugin-react-compiler": "^1.0.0",
    "eslint": "^9.39.1",
    "eslint-plugin-react-hooks": "^7.0.1",
    "lefthook": "^2.0.8",
    "sass-embedded": "^1.93.3",
    "typescript": "^5.9.3",
    "vite": "^8.0.0-beta.0",
    "vite-plugin-ejs": "^1.7.0",
    "vite-plugin-static-copy": "^3.1.4",
    "vscode-languageserver-types": "^3.17.5"
  },
  "overrides": {
    "react": "19.2.1",
    "react-dom": "19.2.1",
    "vite": "^8.0.0-beta.0"
  }
}<|MERGE_RESOLUTION|>--- conflicted
+++ resolved
@@ -19,11 +19,7 @@
     "bootstrap": "^5.3.8",
     "dot-language-support": "^4.0.2",
     "js-base64": "^3.7.8",
-<<<<<<< HEAD
     "monaco-editor": "0.55.1",
-=======
-    "monaco-editor": "0.33.0",
->>>>>>> 653e360d
     "pako": "^2.1.0",
     "react": "19.2.1",
     "react-dom": "19.2.1",
