--- conflicted
+++ resolved
@@ -32,11 +32,7 @@
   "devDependencies": {
     "@biomejs/biome": "^2.3.8",
     "@types/bootstrap": "^5.2.10",
-<<<<<<< HEAD
-    "@types/node": "^25.0.0",
-=======
     "@types/node": "^25.0.2",
->>>>>>> fc49a98c
     "@types/pako": "^2.0.4",
     "@types/react": "19.2.7",
     "@types/react-dom": "19.2.3",
