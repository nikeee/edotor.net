--- conflicted
+++ resolved
@@ -36,25 +36,16 @@
     "@types/pako": "^2.0.4",
     "@types/react": "19.2.7",
     "@types/react-dom": "19.2.3",
-<<<<<<< HEAD
     "@typescript-eslint/parser": "^8.49.0",
+    "@typescript/native-preview": "^7.0.0-dev.20251209.1",
     "@vitejs/plugin-react": "^5.1.2",
-=======
-    "@typescript-eslint/parser": "^8.48.1",
-    "@typescript/native-preview": "^7.0.0-dev.20251209.1",
-    "@vitejs/plugin-react": "^5.1.1",
->>>>>>> c96fde86
     "babel-plugin-react-compiler": "^1.0.0",
     "eslint": "^9.39.1",
     "eslint-plugin-react-hooks": "^7.0.1",
     "lefthook": "^2.0.9",
     "sass-embedded": "^1.93.3",
-<<<<<<< HEAD
     "typescript": "^5.9.3",
     "vite": "^8.0.0-beta.0",
-=======
-    "vite": "^7.2.7",
->>>>>>> c96fde86
     "vite-plugin-ejs": "^1.7.0",
     "vite-plugin-static-copy": "^3.1.4",
     "vscode-languageserver-types": "^3.17.5"
